--- conflicted
+++ resolved
@@ -134,17 +134,6 @@
         - the prod environment has snakemake & conda installed already
         - we expect the curator to have the conda env file as well
         """
-<<<<<<< HEAD
-=======
-        cwd = os.getcwd()
-        os.chdir(self.fs_path)
-        command = f"snakemake -n --use-conda"
-        exit_status, output, error = await execute_command(command)
-        os.chdir(cwd)
-        if exit_status != 0:
-            await self.delete_local()
-            raise HTTPException(status_code=400, detail=f"Error performing dry run: {error}")
->>>>>>> f91cdbf7
 
         command = f"snakemake -s {self.snakefile_path} -n --use-conda"
         cwd = f"{self.fs_path}"
