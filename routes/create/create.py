--- conflicted
+++ resolved
@@ -45,30 +45,17 @@
     
     # clone pipeline
     await pipeline.clone()
-
     
     # validate file paths exist
     await pipeline.validate_local_file_paths()
     
-<<<<<<< HEAD
-    # perform a dry run of the pipeline and recieve terminal output
+    # perform a dry run of the pipeline and recieve output
     dry_run_status = await pipeline.dry_run()
 
     # if dry-run contains unsucessful output throw exception
     if "The order of jobs does not reflect the order of execution" not in dry_run_status:
         await pipeline.delete_local()
         raise HTTPException(status_code=400, detail=(f"Error performing dry run: {dry_run_status}"))
-=======
-	# get environment name in conda .yaml
-    env_name = await pipeline.get_env_name()
-
-    # check if environment exists
-    await pipeline.env_exists(env_name)
-    pipeline.conda_env_name = env_name
-    
-    # perform a dry run of the pipeline
-    await pipeline.dry_run()
->>>>>>> f91cdbf7
 
     # add to database
     await add_pipeline(pipeline, snakemake_pipelines_collection)
